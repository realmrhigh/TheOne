package com.high.theone

import android.os.Bundle
import androidx.activity.ComponentActivity
import androidx.activity.compose.setContent
import androidx.activity.enableEdgeToEdge
import androidx.compose.foundation.layout.fillMaxSize
import androidx.compose.foundation.layout.padding
import androidx.compose.material3.MaterialTheme
import androidx.compose.material3.Surface
import androidx.compose.material3.Text
import androidx.compose.runtime.Composable
import androidx.compose.ui.Modifier
import androidx.compose.ui.tooling.preview.Preview
import androidx.compose.ui.unit.dp
import com.high.theone.ui.theme.TheOneTheme
import com.example.theone.audio.AudioEngine
import kotlinx.coroutines.CoroutineScope
import kotlinx.coroutines.Dispatchers
import kotlinx.coroutines.launch
import android.util.Log
import kotlinx.coroutines.delay
import java.io.File
import java.io.FileOutputStream
import java.io.IOException
import android.Manifest
import androidx.core.content.ContextCompat
import android.content.pm.PackageManager
import android.content.Context // Ensure this is present
<<<<<<< HEAD

import androidx.compose.material3.Button
import androidx.compose.foundation.layout.Column
import androidx.compose.foundation.layout.Spacer
import androidx.compose.foundation.layout.height
import androidx.compose.runtime.*
import androidx.lifecycle.viewmodel.compose.viewModel
import com.example.theone.features.sampleeditor.SampleEditScreen
import com.example.theone.features.sampleeditor.SampleEditViewModelFactory
import com.example.theone.model.SampleMetadata
import com.example.theone.domain.ProjectManager
import java.util.UUID
// Mock implementations for demonstration - replace with actual instances
import com.example.theone.features.sampleeditor.MockAudioEngineControl
import com.example.theone.features.sampleeditor.MockProjectManager
=======
>>>>>>> ff0b15ac

class MainActivity : ComponentActivity() {

    private lateinit var audioEngine: AudioEngine

    // Define copyAssetToCache here
    private fun copyAssetToCache(context: Context, assetName: String, cacheFileName: String): String? {
        val assetManager = context.assets
        try {
            val inputStream = assetManager.open(assetName)
            val cacheDir = context.cacheDir
            val outFile = File(cacheDir, cacheFileName)
            // Ensure parent directory exists, though cacheDir should exist
            // outFile.parentFile?.mkdirs()
            val outputStream = FileOutputStream(outFile)
            inputStream.copyTo(outputStream)
            inputStream.close()
            outputStream.close()
            Log.i("MainActivity", "Copied asset '$assetName' to '${outFile.absolutePath}'")
            return outFile.absolutePath
        } catch (e: IOException) {
            Log.e("MainActivity", "Failed to copy asset $assetName to cache: ${e.message}", e)
            return null
        }
    }

    override fun onCreate(savedInstanceState: Bundle?) {
        super.onCreate(savedInstanceState)
        enableEdgeToEdge()

        audioEngine = AudioEngine()

        Log.i("MainActivity", "Launching coroutine for AudioEngine initialization...")
        CoroutineScope(Dispatchers.Main).launch {
            try {
                val initResult = audioEngine.initialize(sampleRate = 48000, bufferSize = 256, enableLowLatency = true)
<<<<<<< HEAD
                android.util.Log.i("MainActivity", "AudioEngine.initialize() returned: $initResult")
                if (initResult) {
                    android.util.Log.i("MainActivity", "AudioEngine isInitialized after init: ${audioEngine.isInitialized()}")
                    android.util.Log.i("MainActivity", "AudioEngine Latency: ${audioEngine.getReportedLatencyMillis()} ms")
=======
                Log.i("MainActivity", "AudioEngine.initialize() returned: $initResult")
                if (initResult) {
                    Log.i("MainActivity", "AudioEngine isInitialized after init: ${audioEngine.isInitialized()}")
                    Log.i("MainActivity", "AudioEngine Latency: ${audioEngine.getReportedLatencyMillis()} ms")
>>>>>>> ff0b15ac

                    val primaryClickId = "__METRONOME_PRIMARY__"
                    val secondaryClickId = "__METRONOME_SECONDARY__"
                    val primaryAssetName = "click_primary.wav"
                    val secondaryAssetName = "click_secondary.wav"

<<<<<<< HEAD
                    android.util.Log.i("MainActivity", "Pre-loading primary metronome click sound...")
=======
                    Log.i("MainActivity", "Pre-loading primary metronome click sound...")
>>>>>>> ff0b15ac
                    // Reinstate actual call to copyAssetToCache
                    val primaryCachedPath = copyAssetToCache(applicationContext, primaryAssetName, "cached_click_primary.wav")
                    if (primaryCachedPath != null) {
                        val primaryFileUri = "file://$primaryCachedPath"
                        val primaryLoadSuccess = audioEngine.loadSampleToMemory(applicationContext, primaryClickId, primaryFileUri)
<<<<<<< HEAD
                        android.util.Log.i("MainActivity", "Loading $primaryClickId ($primaryAssetName) result: $primaryLoadSuccess. URI: $primaryFileUri")
                        if (!primaryLoadSuccess) android.util.Log.e("MainActivity", "Failed to load $primaryClickId")
                    } else {
                        android.util.Log.e("MainActivity", "Failed to copy $primaryAssetName to cache.")
                    }

                    android.util.Log.i("MainActivity", "Pre-loading secondary metronome click sound...")
=======
                        Log.i("MainActivity", "Loading $primaryClickId ($primaryAssetName) result: $primaryLoadSuccess. URI: $primaryFileUri")
                        if (!primaryLoadSuccess) Log.e("MainActivity", "Failed to load $primaryClickId")
                    } else {
                        Log.e("MainActivity", "Failed to copy $primaryAssetName to cache.")
                    }

                    Log.i("MainActivity", "Pre-loading secondary metronome click sound...")
>>>>>>> ff0b15ac
                    // Reinstate actual call to copyAssetToCache
                    val secondaryCachedPath = copyAssetToCache(applicationContext, secondaryAssetName, "cached_click_secondary.wav")
                    if (secondaryCachedPath != null) {
                        val secondaryFileUri = "file://$secondaryCachedPath"
                        val secondaryLoadSuccess = audioEngine.loadSampleToMemory(applicationContext, secondaryClickId, secondaryFileUri)
<<<<<<< HEAD
                        android.util.Log.i("MainActivity", "Loading $secondaryClickId ($secondaryAssetName) result: $secondaryLoadSuccess. URI: $secondaryFileUri")
                        if (!secondaryLoadSuccess) android.util.Log.e("MainActivity", "Failed to load $secondaryClickId")
                    } else {
                        android.util.Log.e("MainActivity", "Failed to copy $secondaryAssetName to cache.")
=======
                        Log.i("MainActivity", "Loading $secondaryClickId ($secondaryAssetName) result: $secondaryLoadSuccess. URI: $secondaryFileUri")
                        if (!secondaryLoadSuccess) Log.e("MainActivity", "Failed to load $secondaryClickId")
                    } else {
                        Log.e("MainActivity", "Failed to copy $secondaryAssetName to cache.")
>>>>>>> ff0b15ac
                    }

                    Log.i("MainActivity", "Metronome sounds loading attempted. Proceeding to test metronome.")
                    // ... (rest of the metronome and recording tests as they were, they already use the correct logic) ...
                    audioEngine.setMetronomeVolume(0.8f)
                    Log.i("MainActivity", "Enabling metronome at 120 BPM, 4/4.")
                    audioEngine.setMetronomeState( true, 120.0f, 4, 4, primaryClickId, secondaryClickId )
                    delay(5000)
                    Log.i("MainActivity", "Changing metronome BPM to 180.")
                    audioEngine.setMetronomeState( true, 180.0f, 4, 4, primaryClickId, secondaryClickId )
                    delay(5000)
                    Log.i("MainActivity", "Changing metronome time signature to 3/4, BPM 120.")
                    audioEngine.setMetronomeState( true, 120.0f, 3, 4, primaryClickId, secondaryClickId )
                    delay(5000)
                    Log.i("MainActivity", "Disabling metronome.")
                    audioEngine.setMetronomeState( false, 120.0f, 3, 4, primaryClickId, secondaryClickId )
                    delay(2000)
                    Log.i("MainActivity", "Re-enabling metronome at 60 BPM, 4/4.")
                    audioEngine.setMetronomeState( true, 60.0f, 4, 4, primaryClickId, secondaryClickId )

                    Log.i("MainActivity", "--- Starting Audio Recording Test ---")

                    if (ContextCompat.checkSelfPermission(this@MainActivity, Manifest.permission.RECORD_AUDIO) != PackageManager.PERMISSION_GRANTED) {
                        Log.e("MainActivity", "RECORD_AUDIO permission not granted. Skipping recording test.")
                    } else {
                        Log.i("MainActivity", "RECORD_AUDIO permission granted.")
                        val recordFileName = "test_recording.wav"
                        val recordFile = File(cacheDir, recordFileName)
                        val recordFileUriString = "file://${recordFile.absolutePath}"
                        val recordingSampleRate = 48000
                        val recordingChannels = 1

                        Log.i("MainActivity", "Attempting to start recording to: $recordFileUriString")
                        val startSuccess = audioEngine.startAudioRecording( applicationContext, recordFileUriString, recordingSampleRate, recordingChannels )
                        Log.i("MainActivity", "startAudioRecording result: $startSuccess")

                        if (startSuccess) {
                            Log.i("MainActivity", "Recording started. Will record for ~5 seconds.")
                            var peakSum = 0.0f
                            var peakCount = 0
                            for (i in 1..50) { delay(100); val isActive = audioEngine.isRecordingActive(); val peak = audioEngine.getRecordingLevelPeak(); peakSum += peak; peakCount++; Log.d("MainActivity", "Recording active: $isActive, Current Peak: $peak"); if (!isActive && i < 40) { Log.e("MainActivity", "Recording stopped unexpectedly earlier than 5s loop."); break } }
                            if (peakCount > 0 && peakSum == 0.0f && audioEngine.isRecordingActive()) { Log.w("MainActivity", "Warning: Recording seems active but peak levels are consistently 0.0. Check microphone input / emulator settings.") }
                            Log.i("MainActivity", "Stopping recording...")
                            val recordedSampleMetadata = audioEngine.stopAudioRecording()
                            if (recordedSampleMetadata != null) {
                                Log.i("MainActivity", "stopAudioRecording successful. Metadata: $recordedSampleMetadata")
                                Log.i("MainActivity", "Recorded file should be at: ${recordedSampleMetadata.filePathUri}")
                                val actualFile = File(recordFile.absolutePath)
                                if (actualFile.exists() && actualFile.length() > 0) {
                                    Log.i("MainActivity", "Verified: Recording file exists and is not empty. Size: ${actualFile.length()} bytes.")
                                    val playbackId = "playbackOfRecording"
                                    Log.i("MainActivity", "Attempting to load recorded sample: ${recordedSampleMetadata.filePathUri}")
                                    val loadRecordedSuccess = audioEngine.loadSampleToMemory( applicationContext, playbackId, recordedSampleMetadata.filePathUri )
                                    Log.i("MainActivity", "loadSampleToMemory for recorded sample result: $loadRecordedSuccess")
                                    if (loadRecordedSuccess) {
                                        val isPlaybackLoaded = audioEngine.isSampleLoaded(playbackId)
                                        Log.i("MainActivity", "isSampleLoaded($playbackId) after load: $isPlaybackLoaded")
                                        if (isPlaybackLoaded) {
                                            Log.i("MainActivity", "Playing back recorded sample...")
                                            val playRecordedSuccess = audioEngine.playSample(playbackId, "rec_instance_1", 1.0f, 0.0f)
                                            Log.i("MainActivity", "playSample for recorded sample result: $playRecordedSuccess")
                                            delay(recordedSampleMetadata.durationMs + 500)
                                            audioEngine.unloadSample(playbackId)
                                            Log.i("MainActivity", "Unloaded $playbackId")
                                        }
                                    } else { Log.e("MainActivity", "Failed to load the recorded sample for playback.") }
                                } else { Log.e("MainActivity", "Error: Recording file not found or is empty at ${recordFile.absolutePath}. Size: ${actualFile.length()}") }
                            } else { Log.e("MainActivity", "stopAudioRecording failed or returned null metadata.") }
                        } else { Log.e("MainActivity", "Failed to start recording. Check logs for native errors.") }
                    }
                    Log.i("MainActivity", "--- Audio Recording Test Finished ---")

<<<<<<< HEAD
                    android.util.Log.i("MainActivity", "Proceeding to test general sample loading (test.wav).")
=======
                    Log.i("MainActivity", "Proceeding to test general sample loading (test.wav).")
>>>>>>> ff0b15ac
                    val sampleId = "testSampleWav"
                    val generalAssetName = "test.wav"

                    // Reinstate actual call to copyAssetToCache
                    val cachedFilePathGeneral = copyAssetToCache(applicationContext, generalAssetName, "cached_test.wav")
                    if (cachedFilePathGeneral != null) {
                        val fileUriString = "file://$cachedFilePathGeneral"
<<<<<<< HEAD
                        android.util.Log.i("MainActivity", "Testing loadSampleToMemory with URI: $fileUriString for $sampleId")
                        val loadSuccess = audioEngine.loadSampleToMemory(applicationContext, sampleId, fileUriString)
                        android.util.Log.i("MainActivity", "loadSampleToMemory($sampleId) result: $loadSuccess")
                        // ... (rest of this test block as it was)
                         if (loadSuccess) {
                            val isLoaded = audioEngine.isSampleLoaded(sampleId)
                            android.util.Log.i("MainActivity", "isSampleLoaded($sampleId) after load: $isLoaded")
                            if (isLoaded) {
                                android.util.Log.i("MainActivity", "Attempting to play sample $sampleId (instance_1)...")
                                val play1Success = audioEngine.playSample(sampleId = sampleId, noteInstanceId = "instance_1", volume = 0.8f, pan = 0.0f)
                                android.util.Log.i("MainActivity", "playSample($sampleId, instance_1) result: $play1Success")
                                delay(500)
                                android.util.Log.i("MainActivity", "Attempting to play sample $sampleId (instance_2) panned left...")
                                val play2Success = audioEngine.playSample(sampleId = sampleId, noteInstanceId = "instance_2", volume = 0.7f, pan = -0.8f)
                                android.util.Log.i("MainActivity", "playSample($sampleId, instance_2) result: $play2Success")
                                delay(500)
                                android.util.Log.i("MainActivity", "Attempting to play sample $sampleId (instance_3) panned right...")
                                val play3Success = audioEngine.playSample(sampleId = sampleId, noteInstanceId = "instance_3", volume = 0.7f, pan = 0.8f)
                                android.util.Log.i("MainActivity", "playSample($sampleId, instance_3) result: $play3Success")
                            } else { android.util.Log.e("MainActivity", "Sample $sampleId was reported as not loaded after load attempt. Cannot play.") }
                            delay(2000)
                            audioEngine.unloadSample(sampleId)
                            android.util.Log.i("MainActivity", "unloadSample($sampleId) called.")
                            val isLoadedAfterUnload = audioEngine.isSampleLoaded(sampleId)
                            android.util.Log.i("MainActivity", "isSampleLoaded($sampleId) after unload: $isLoadedAfterUnload")
                        } else { android.util.Log.e("MainActivity", "Failed to load sample $sampleId. Cannot test playback.") }
                    } else {
                        // Log specific to generalAssetName
                        android.util.Log.e("MainActivity", "Failed to copy asset $generalAssetName to cache. Cannot test sample loading.")
                    }

                } else {
                    android.util.Log.e("MainActivity", "AudioEngine initialization failed.")
                }
            } catch (e: Exception) {
                android.util.Log.e("MainActivity", "Exception during AudioEngine initialization or tests: ${e.message}", e)
=======
                        Log.i("MainActivity", "Testing loadSampleToMemory with URI: $fileUriString for $sampleId")
                        val loadSuccess = audioEngine.loadSampleToMemory(applicationContext, sampleId, fileUriString)
                        Log.i("MainActivity", "loadSampleToMemory($sampleId) result: $loadSuccess")
                        // ... (rest of this test block as it was)
                         if (loadSuccess) {
                            val isLoaded = audioEngine.isSampleLoaded(sampleId)
                            Log.i("MainActivity", "isSampleLoaded($sampleId) after load: $isLoaded")
                            if (isLoaded) {
                                Log.i("MainActivity", "Attempting to play sample $sampleId (instance_1)...")
                                val play1Success = audioEngine.playSample(sampleId = sampleId, noteInstanceId = "instance_1", volume = 0.8f, pan = 0.0f)
                                Log.i("MainActivity", "playSample($sampleId, instance_1) result: $play1Success")
                                delay(500)
                                Log.i("MainActivity", "Attempting to play sample $sampleId (instance_2) panned left...")
                                val play2Success = audioEngine.playSample(sampleId = sampleId, noteInstanceId = "instance_2", volume = 0.7f, pan = -0.8f)
                                Log.i("MainActivity", "playSample($sampleId, instance_2) result: $play2Success")
                                delay(500)
                                Log.i("MainActivity", "Attempting to play sample $sampleId (instance_3) panned right...")
                                val play3Success = audioEngine.playSample(sampleId = sampleId, noteInstanceId = "instance_3", volume = 0.7f, pan = 0.8f)
                                Log.i("MainActivity", "playSample($sampleId, instance_3) result: $play3Success")
                            } else { Log.e("MainActivity", "Sample $sampleId was reported as not loaded after load attempt. Cannot play.") }
                            delay(2000)
                            audioEngine.unloadSample(sampleId)
                            Log.i("MainActivity", "unloadSample($sampleId) called.")
                            val isLoadedAfterUnload = audioEngine.isSampleLoaded(sampleId)
                            Log.i("MainActivity", "isSampleLoaded($sampleId) after unload: $isLoadedAfterUnload")
                        } else { Log.e("MainActivity", "Failed to load sample $sampleId. Cannot test playback.") }
                    } else {
                        // Log specific to generalAssetName
                        Log.e("MainActivity", "Failed to copy asset $generalAssetName to cache. Cannot test sample loading.")
                    }

                } else {
                    Log.e("MainActivity", "AudioEngine initialization failed.")
                }
            } catch (e: Exception) {
                Log.e("MainActivity", "Exception during AudioEngine initialization or tests: ${e.message}", e)
>>>>>>> ff0b15ac
            }
        }

        setContent {
<<<<<<< HEAD
            // --- Temporary integration for SampleEditScreen ---
            var showSampleEditor by remember { mutableStateOf(false) }
            var sampleToEdit by remember { mutableStateOf<SampleMetadata?>(null) }

            // Mock instances - replace with actual singletons or DI
            val mockAudioEngine = remember { MockAudioEngineControl() } // C1
            val mockProjectManager = remember { MockProjectManager() } // C3

            if (showSampleEditor && sampleToEdit != null) {
                val factory = SampleEditViewModelFactory(mockAudioEngine, mockProjectManager, sampleToEdit!!)
                val sampleEditViewModel: SampleEditViewModel = viewModel(factory = factory)
                SampleEditScreen(viewModel = sampleEditViewModel)
            } else {

                    Column(modifier = Modifier.padding(16.dp)) {
                        // Original content of Surface should be here or wrapped in this else
                        // For example, if original was Greeting("Android", ...), it will be below.
                        // The following is ADDED:
                        Text("Main Activity Content (Original content below this button if any)")
                        Spacer(modifier = Modifier.height(16.dp))
                        Button(onClick = {
                            // Create a mock sample to edit
                            sampleToEdit = SampleMetadata(
                                id = UUID.randomUUID().toString(),
                                name = "Test Sample",
                                filePathUri = "/path/to/dummy.wav",
                                durationMs = 2000L,
                                sampleRate = 44100,
                                channels = 1,
                                trimStartMs = 0L,
                                trimEndMs = 2000L
                            )
                            showSampleEditor = true
                        }) {
                            Text("Edit Mock Sample")
                        }
                        // --- End of temporary integration ---
                        // Original content from setContent should follow here:
TheOneTheme {
=======
            TheOneTheme {
>>>>>>> ff0b15ac
                Surface(
                    modifier = Modifier.fillMaxSize(),
                    color = MaterialTheme.colorScheme.background
                ) {
                    Greeting("Android", modifier = Modifier.padding(16.dp))
                }
            }
            }
        }
    }

    override fun onDestroy() {
        super.onDestroy()
        android.util.Log.i("MainActivity", "onDestroy called, preparing to shutdown AudioEngine.")
        if (::audioEngine.isInitialized) {
             CoroutineScope(Dispatchers.IO).launch {
                audioEngine.shutdown()
                android.util.Log.i("MainActivity", "AudioEngine shutdown complete. IsInitialized: ${audioEngine.isInitialized()}")
            }
        }
    }

    override fun onDestroy() {
        super.onDestroy()
        Log.i("MainActivity", "onDestroy called, preparing to shutdown AudioEngine.")
        if (::audioEngine.isInitialized) {
             CoroutineScope(Dispatchers.IO).launch {
                audioEngine.shutdown()
                Log.i("MainActivity", "AudioEngine shutdown complete. IsInitialized: ${audioEngine.isInitialized()}")
            }
        }
    }
}

@Composable
fun Greeting(name: String, modifier: Modifier = Modifier) {
    Text(
        text = "Hello $name!",
        modifier = modifier
    )
}

@Preview(showBackground = true)
@Composable
fun GreetingPreview() {
    TheOneTheme {
        Greeting("Android")
    }
}<|MERGE_RESOLUTION|>--- conflicted
+++ resolved
@@ -27,24 +27,6 @@
 import androidx.core.content.ContextCompat
 import android.content.pm.PackageManager
 import android.content.Context // Ensure this is present
-<<<<<<< HEAD
-
-import androidx.compose.material3.Button
-import androidx.compose.foundation.layout.Column
-import androidx.compose.foundation.layout.Spacer
-import androidx.compose.foundation.layout.height
-import androidx.compose.runtime.*
-import androidx.lifecycle.viewmodel.compose.viewModel
-import com.example.theone.features.sampleeditor.SampleEditScreen
-import com.example.theone.features.sampleeditor.SampleEditViewModelFactory
-import com.example.theone.model.SampleMetadata
-import com.example.theone.domain.ProjectManager
-import java.util.UUID
-// Mock implementations for demonstration - replace with actual instances
-import com.example.theone.features.sampleeditor.MockAudioEngineControl
-import com.example.theone.features.sampleeditor.MockProjectManager
-=======
->>>>>>> ff0b15ac
 
 class MainActivity : ComponentActivity() {
 
@@ -81,42 +63,22 @@
         CoroutineScope(Dispatchers.Main).launch {
             try {
                 val initResult = audioEngine.initialize(sampleRate = 48000, bufferSize = 256, enableLowLatency = true)
-<<<<<<< HEAD
-                android.util.Log.i("MainActivity", "AudioEngine.initialize() returned: $initResult")
-                if (initResult) {
-                    android.util.Log.i("MainActivity", "AudioEngine isInitialized after init: ${audioEngine.isInitialized()}")
-                    android.util.Log.i("MainActivity", "AudioEngine Latency: ${audioEngine.getReportedLatencyMillis()} ms")
-=======
                 Log.i("MainActivity", "AudioEngine.initialize() returned: $initResult")
                 if (initResult) {
                     Log.i("MainActivity", "AudioEngine isInitialized after init: ${audioEngine.isInitialized()}")
                     Log.i("MainActivity", "AudioEngine Latency: ${audioEngine.getReportedLatencyMillis()} ms")
->>>>>>> ff0b15ac
 
                     val primaryClickId = "__METRONOME_PRIMARY__"
                     val secondaryClickId = "__METRONOME_SECONDARY__"
                     val primaryAssetName = "click_primary.wav"
                     val secondaryAssetName = "click_secondary.wav"
 
-<<<<<<< HEAD
-                    android.util.Log.i("MainActivity", "Pre-loading primary metronome click sound...")
-=======
                     Log.i("MainActivity", "Pre-loading primary metronome click sound...")
->>>>>>> ff0b15ac
                     // Reinstate actual call to copyAssetToCache
                     val primaryCachedPath = copyAssetToCache(applicationContext, primaryAssetName, "cached_click_primary.wav")
                     if (primaryCachedPath != null) {
                         val primaryFileUri = "file://$primaryCachedPath"
                         val primaryLoadSuccess = audioEngine.loadSampleToMemory(applicationContext, primaryClickId, primaryFileUri)
-<<<<<<< HEAD
-                        android.util.Log.i("MainActivity", "Loading $primaryClickId ($primaryAssetName) result: $primaryLoadSuccess. URI: $primaryFileUri")
-                        if (!primaryLoadSuccess) android.util.Log.e("MainActivity", "Failed to load $primaryClickId")
-                    } else {
-                        android.util.Log.e("MainActivity", "Failed to copy $primaryAssetName to cache.")
-                    }
-
-                    android.util.Log.i("MainActivity", "Pre-loading secondary metronome click sound...")
-=======
                         Log.i("MainActivity", "Loading $primaryClickId ($primaryAssetName) result: $primaryLoadSuccess. URI: $primaryFileUri")
                         if (!primaryLoadSuccess) Log.e("MainActivity", "Failed to load $primaryClickId")
                     } else {
@@ -124,23 +86,15 @@
                     }
 
                     Log.i("MainActivity", "Pre-loading secondary metronome click sound...")
->>>>>>> ff0b15ac
                     // Reinstate actual call to copyAssetToCache
                     val secondaryCachedPath = copyAssetToCache(applicationContext, secondaryAssetName, "cached_click_secondary.wav")
                     if (secondaryCachedPath != null) {
                         val secondaryFileUri = "file://$secondaryCachedPath"
                         val secondaryLoadSuccess = audioEngine.loadSampleToMemory(applicationContext, secondaryClickId, secondaryFileUri)
-<<<<<<< HEAD
-                        android.util.Log.i("MainActivity", "Loading $secondaryClickId ($secondaryAssetName) result: $secondaryLoadSuccess. URI: $secondaryFileUri")
-                        if (!secondaryLoadSuccess) android.util.Log.e("MainActivity", "Failed to load $secondaryClickId")
-                    } else {
-                        android.util.Log.e("MainActivity", "Failed to copy $secondaryAssetName to cache.")
-=======
                         Log.i("MainActivity", "Loading $secondaryClickId ($secondaryAssetName) result: $secondaryLoadSuccess. URI: $secondaryFileUri")
                         if (!secondaryLoadSuccess) Log.e("MainActivity", "Failed to load $secondaryClickId")
                     } else {
                         Log.e("MainActivity", "Failed to copy $secondaryAssetName to cache.")
->>>>>>> ff0b15ac
                     }
 
                     Log.i("MainActivity", "Metronome sounds loading attempted. Proceeding to test metronome.")
@@ -213,11 +167,7 @@
                     }
                     Log.i("MainActivity", "--- Audio Recording Test Finished ---")
 
-<<<<<<< HEAD
-                    android.util.Log.i("MainActivity", "Proceeding to test general sample loading (test.wav).")
-=======
                     Log.i("MainActivity", "Proceeding to test general sample loading (test.wav).")
->>>>>>> ff0b15ac
                     val sampleId = "testSampleWav"
                     val generalAssetName = "test.wav"
 
@@ -225,44 +175,6 @@
                     val cachedFilePathGeneral = copyAssetToCache(applicationContext, generalAssetName, "cached_test.wav")
                     if (cachedFilePathGeneral != null) {
                         val fileUriString = "file://$cachedFilePathGeneral"
-<<<<<<< HEAD
-                        android.util.Log.i("MainActivity", "Testing loadSampleToMemory with URI: $fileUriString for $sampleId")
-                        val loadSuccess = audioEngine.loadSampleToMemory(applicationContext, sampleId, fileUriString)
-                        android.util.Log.i("MainActivity", "loadSampleToMemory($sampleId) result: $loadSuccess")
-                        // ... (rest of this test block as it was)
-                         if (loadSuccess) {
-                            val isLoaded = audioEngine.isSampleLoaded(sampleId)
-                            android.util.Log.i("MainActivity", "isSampleLoaded($sampleId) after load: $isLoaded")
-                            if (isLoaded) {
-                                android.util.Log.i("MainActivity", "Attempting to play sample $sampleId (instance_1)...")
-                                val play1Success = audioEngine.playSample(sampleId = sampleId, noteInstanceId = "instance_1", volume = 0.8f, pan = 0.0f)
-                                android.util.Log.i("MainActivity", "playSample($sampleId, instance_1) result: $play1Success")
-                                delay(500)
-                                android.util.Log.i("MainActivity", "Attempting to play sample $sampleId (instance_2) panned left...")
-                                val play2Success = audioEngine.playSample(sampleId = sampleId, noteInstanceId = "instance_2", volume = 0.7f, pan = -0.8f)
-                                android.util.Log.i("MainActivity", "playSample($sampleId, instance_2) result: $play2Success")
-                                delay(500)
-                                android.util.Log.i("MainActivity", "Attempting to play sample $sampleId (instance_3) panned right...")
-                                val play3Success = audioEngine.playSample(sampleId = sampleId, noteInstanceId = "instance_3", volume = 0.7f, pan = 0.8f)
-                                android.util.Log.i("MainActivity", "playSample($sampleId, instance_3) result: $play3Success")
-                            } else { android.util.Log.e("MainActivity", "Sample $sampleId was reported as not loaded after load attempt. Cannot play.") }
-                            delay(2000)
-                            audioEngine.unloadSample(sampleId)
-                            android.util.Log.i("MainActivity", "unloadSample($sampleId) called.")
-                            val isLoadedAfterUnload = audioEngine.isSampleLoaded(sampleId)
-                            android.util.Log.i("MainActivity", "isSampleLoaded($sampleId) after unload: $isLoadedAfterUnload")
-                        } else { android.util.Log.e("MainActivity", "Failed to load sample $sampleId. Cannot test playback.") }
-                    } else {
-                        // Log specific to generalAssetName
-                        android.util.Log.e("MainActivity", "Failed to copy asset $generalAssetName to cache. Cannot test sample loading.")
-                    }
-
-                } else {
-                    android.util.Log.e("MainActivity", "AudioEngine initialization failed.")
-                }
-            } catch (e: Exception) {
-                android.util.Log.e("MainActivity", "Exception during AudioEngine initialization or tests: ${e.message}", e)
-=======
                         Log.i("MainActivity", "Testing loadSampleToMemory with URI: $fileUriString for $sampleId")
                         val loadSuccess = audioEngine.loadSampleToMemory(applicationContext, sampleId, fileUriString)
                         Log.i("MainActivity", "loadSampleToMemory($sampleId) result: $loadSuccess")
@@ -299,72 +211,17 @@
                 }
             } catch (e: Exception) {
                 Log.e("MainActivity", "Exception during AudioEngine initialization or tests: ${e.message}", e)
->>>>>>> ff0b15ac
             }
         }
 
         setContent {
-<<<<<<< HEAD
-            // --- Temporary integration for SampleEditScreen ---
-            var showSampleEditor by remember { mutableStateOf(false) }
-            var sampleToEdit by remember { mutableStateOf<SampleMetadata?>(null) }
-
-            // Mock instances - replace with actual singletons or DI
-            val mockAudioEngine = remember { MockAudioEngineControl() } // C1
-            val mockProjectManager = remember { MockProjectManager() } // C3
-
-            if (showSampleEditor && sampleToEdit != null) {
-                val factory = SampleEditViewModelFactory(mockAudioEngine, mockProjectManager, sampleToEdit!!)
-                val sampleEditViewModel: SampleEditViewModel = viewModel(factory = factory)
-                SampleEditScreen(viewModel = sampleEditViewModel)
-            } else {
-
-                    Column(modifier = Modifier.padding(16.dp)) {
-                        // Original content of Surface should be here or wrapped in this else
-                        // For example, if original was Greeting("Android", ...), it will be below.
-                        // The following is ADDED:
-                        Text("Main Activity Content (Original content below this button if any)")
-                        Spacer(modifier = Modifier.height(16.dp))
-                        Button(onClick = {
-                            // Create a mock sample to edit
-                            sampleToEdit = SampleMetadata(
-                                id = UUID.randomUUID().toString(),
-                                name = "Test Sample",
-                                filePathUri = "/path/to/dummy.wav",
-                                durationMs = 2000L,
-                                sampleRate = 44100,
-                                channels = 1,
-                                trimStartMs = 0L,
-                                trimEndMs = 2000L
-                            )
-                            showSampleEditor = true
-                        }) {
-                            Text("Edit Mock Sample")
-                        }
-                        // --- End of temporary integration ---
-                        // Original content from setContent should follow here:
-TheOneTheme {
-=======
             TheOneTheme {
->>>>>>> ff0b15ac
                 Surface(
                     modifier = Modifier.fillMaxSize(),
                     color = MaterialTheme.colorScheme.background
                 ) {
                     Greeting("Android", modifier = Modifier.padding(16.dp))
                 }
-            }
-            }
-        }
-    }
-
-    override fun onDestroy() {
-        super.onDestroy()
-        android.util.Log.i("MainActivity", "onDestroy called, preparing to shutdown AudioEngine.")
-        if (::audioEngine.isInitialized) {
-             CoroutineScope(Dispatchers.IO).launch {
-                audioEngine.shutdown()
-                android.util.Log.i("MainActivity", "AudioEngine shutdown complete. IsInitialized: ${audioEngine.isInitialized()}")
             }
         }
     }
